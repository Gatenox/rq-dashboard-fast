{% extends "base.html" %}{% block content %}
<!DOCTYPE html>
<html lang="en">
  <head>
    <meta charset="UTF-8" />
    <meta name="viewport" content="width=device-width, initial-scale=1.0" />
    <title>Jobs Dashboard</title>
    <link rel="stylesheet" href="/static/css/main.css" />

    <script>
      let autoRefreshEnabled = true;
      let autoRefreshInterval;

      function showNotification(message) {
        const notification = document.createElement('div');
        notification.className = 'notification';
        notification.textContent = message

        document.body.appendChild(notification);

        setTimeout(() => {
          document.body.removeChild(notification);
        }, 3000)
      }

      function toggleAutorefresh() {
        autoRefreshEnabled = !autoRefreshEnabled;
        if (autoRefreshEnabled) {
          autoRefreshInterval = setInterval(updateJobsData, 5000);
          showNotification('Autorefresh enabled');
        } else {
          clearInterval(autoRefreshInterval);
          showNotification('Autorefresh disabled');
        }
      }

      $(document).ready(function () {
        $('#autorefresh-switch').on('change', function () {
          toggleAutorefresh();
        });

        autoRefreshEnabled = $('#autorefresh-switch').is(':checked');
        if (autoRefreshEnabled) {
          autoRefreshInterval = setInterval(updateJobsData, 5000);
        }
      });

      function filterJobsByState() {
        let selectedState = $('#state-filter').val();
        updateJobsData(selectedState);
      }

      function updateJobsData() {
        if (autoRefreshEnabled) {
          $.ajax({
            url: '/jobs/json',
            type: 'GET',
            dataType: 'json',
            success: function (data) {
              let selectedState = $('#state-filter').val();
              updateJobsTable(data, selectedState);
            },
            error: function (error) {
              console.error('Error fetching jobs data: ', error);
            },
          });
        }
      }

      function updateJobsTable(data, selectedState) {
        var tableBody = $('#jobs tbody');
        tableBody.empty();

        $.each(data, function (index, queue) {
          $.each(
            ['queued', 'started', 'failed', 'deferred', 'finished'],
            function (stateIndex, state) {
              if (state === selectedState || selectedState === 'all') {
                $.each(queue[state], function (jobIndex, job) {
                  var row = $('<tr>');
                  var jobLink = $('<a>')
                    .attr('href', '/job/' + job.id)
                    .text(job.id);
                  row.append($('<td>').append(jobLink));
                  row.append($('<td>').append(state));
                  row.append($('<td>').text(job.name));
                  row.append($('<td>').text(job.created_at));
                  row.append(
                    $('<td>').append(
                      $('<button>')
                        .text('Delete')
                        .addClass('delete-button')
                        .on('click', function () {
                          deleteJob(job.id);
                        })
                    )
                  );
                  tableBody.append(row);
                });
              }
            }
          );
        });
      }

      function deleteJob(job_id) {
        $.ajax({
          url: '/job/' + job_id,
          type: 'DELETE',
          error: function (error) {
            console.error('Error fetching job data: ', error);
          },
        });
      }

      if (autoRefreshEnabled) {
        setInterval(updateJobsData, 5000);
      }

    </script>
  </head>
  <body>
<<<<<<< HEAD
    <div class="h2-autorefresh">
      <h2>Jobs</h2>
      <div class="custom-switch">
        <input
          type="checkbox"
          class="custom-control-input"
          id="autorefresh-switch"
          checked
        />
        <label class="custom-control-label"> Autorefresh </label>
      </div>
=======
    <div class="h2-section">
    <h2>Jobs</h2>
    <div class="custom-switch">
      <input
        type="checkbox"
        class="custom-control-input"
        id="autorefresh-switch"
        checked
      />
      <label class="custom-control-label"> Autorefresh </label>
>>>>>>> d90fdc02
    </div>
    <div class="section">
      <p>
        This list contains all the jobs that are currently queued. You can
        delete a job by clicking the delete button.
      </p>
      <table id="jobs">
        <div class="filter-section">
          <label for="state-filter">Filter by State:</label>
          <select id="state-filter" onchange="filterJobsByState()">
            <option value="all">All</option>
            <option value="queued">queued</option>
            <option value="started">started</option>
            <option value="failed">failed</option>
            <option value="deferred">deferred</option>
            <option value="finished">finished</option>
          </select>
        </div>
        <thead>
          <tr>
            <th>ID</th>
            <th>Status</th>
            <th>Name</th>
            <th>Date</th>
            <th>Options</th>
          </tr>
        </thead>
        <tbody>
          {% for queue in job_data %} {% for state in ["queued", "started",
          "failed", "deferred", "finished"] %} {% for job in queue[state] %}
          <tr>
            <td>
              <a href="{{ url_for('get_job_data', job_id=job.id) }}"
                >{{ job.id }}</a
              >
            </td>
            <td>{{ state }}</td>
            <td>{{ job.name }}</td>
            <td>{{ job.created_at }}</td>
            <td>
              <button class="delete-button" onclick="deleteJob('{{ job.id }}')">
                Delete
              </button>
            </td>
          </tr>
          {% endfor %} {% endfor %} {% endfor %}
        </tbody>
      </table>
    </div>
  </body>
</html>
{% endblock %}<|MERGE_RESOLUTION|>--- conflicted
+++ resolved
@@ -120,7 +120,6 @@
     </script>
   </head>
   <body>
-<<<<<<< HEAD
     <div class="h2-autorefresh">
       <h2>Jobs</h2>
       <div class="custom-switch">
@@ -132,18 +131,6 @@
         />
         <label class="custom-control-label"> Autorefresh </label>
       </div>
-=======
-    <div class="h2-section">
-    <h2>Jobs</h2>
-    <div class="custom-switch">
-      <input
-        type="checkbox"
-        class="custom-control-input"
-        id="autorefresh-switch"
-        checked
-      />
-      <label class="custom-control-label"> Autorefresh </label>
->>>>>>> d90fdc02
     </div>
     <div class="section">
       <p>
