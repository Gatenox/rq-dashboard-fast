--- conflicted
+++ resolved
@@ -38,26 +38,6 @@
     function updateJobsTable(data) {
       var tableBody = $('#jobs tbody');
       tableBody.empty();
-
-<<<<<<< HEAD
-      $.each(data, function (index, queue) {
-        $.each(queue.queued, function (jobIndex, job) {
-          var row = $('<tr>');
-          row.append($('<td>').text(job.id));
-          row.append($('<td>').text(job.name));
-          row.append($('<td>').text(job.created_at));
-          row.append(
-            $('<td>').append(
-              $('<button>')
-                .text('Delete')
-                .addClass('delete-button')
-                .on('click', function () {
-                  deleteJob(job.id);
-                })
-            )
-          );
-          tableBody.append(row);
-=======
         $.each(data, function (index, queue) {
           $.each(queue.queued, function (jobIndex, job) {
             var row = $('<tr>');
@@ -79,7 +59,6 @@
             );
             tableBody.append(row);
           });
->>>>>>> ec9f7634
         });
       });
     }
@@ -94,51 +73,14 @@
 
   </script>
 </head>
-
-<body>
-  <h2>Jobs</h2>
-  <div class="custom-switch">
+  <body>
+    <h2>Jobs</h2>
+    <div class="custom-switch">
     <input type="checkbox" class="custom-control-input" id="autorefresh-switch" checked>
     <label class="custom-control-label">
       Autorefresh
     </label>
   </div>
-  <div class="section">
-    <p>
-      This list contains all the jobs that are currently queued. You can
-      delete a job by clicking the delete button.
-    </p>
-    <table id="jobs">
-      <thead>
-        <tr>
-          <th>ID</th>
-          <th>Name</th>
-          <th>Date</th>
-          <th>Options</th>
-        </tr>
-      </thead>
-      <tbody>
-        {% for queue in job_data %} {% for job in queue.queued %}
-        <tr>
-          <td>{{ job.id }}</td>
-          <td>{{ job.name }}</td>
-          <td>{{ job.created_at }}</td>
-          <td>
-            <button class="delete-button" onclick="deleteJob('{{ job.id }}')">
-              Delete
-            </button>
-          </td>
-        </tr>
-        {% endfor %} {% endfor %}
-      </tbody>
-    </table>
-  </div>
-</body>
-
-<<<<<<< HEAD
-=======
-  <body>
-    <h2>Jobs</h2>
     <div class="section">
       <p>
         This list contains all the jobs that are currently queued. You can
@@ -174,6 +116,5 @@
       </table>
     </div>
   </body>
->>>>>>> ec9f7634
 </html>
 {% endblock %}